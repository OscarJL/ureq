use std::fmt;
use std::io::{self, Cursor, ErrorKind, Read};
use std::str::FromStr;

use chunked_transfer::Decoder as ChunkDecoder;

use crate::error::Error;
use crate::header::Header;
use crate::pool::PoolReturnRead;
use crate::stream::{DeadlineStream, Stream};
use crate::unit::Unit;

#[cfg(feature = "json")]
use serde::de::DeserializeOwned;

#[cfg(feature = "charset")]
use encoding::label::encoding_from_whatwg_label;
#[cfg(feature = "charset")]
use encoding::DecoderTrap;

pub const DEFAULT_CONTENT_TYPE: &str = "text/plain";
pub const DEFAULT_CHARACTER_SET: &str = "utf-8";

/// Response instances are created as results of firing off requests.
///
/// The `Response` is used to read response headers and decide what to do with the body.
/// Note that the socket connection is open and the body not read until one of
/// [`into_reader()`](#method.into_reader), [`into_json()`](#method.into_json),
/// [`into_json_deserialize()`](#method.into_json_deserialize) or
/// [`into_string()`](#method.into_string) consumes the response.
///
/// ```
/// let response = ureq::get("http://example.com/").call().unwrap();
///
/// // socket is still open and the response body has not been read.
///
/// let text = response.into_string().unwrap();
///
/// // response is consumed, and body has been read.
/// ```
pub struct Response {
    url: Option<String>,
    status_line: String,
    index: ResponseStatusIndex,
    status: u16,
    headers: Vec<Header>,
    unit: Option<Unit>,
    stream: Option<Stream>,
}

/// index into status_line where we split: HTTP/1.1 200 OK
#[derive(Debug, Clone, Copy, Eq, PartialEq)]
struct ResponseStatusIndex {
    http_version: usize,
    response_code: usize,
}

impl fmt::Debug for Response {
    fn fmt(&self, f: &mut fmt::Formatter) -> fmt::Result {
        write!(
            f,
            "Response[status: {}, status_text: {}]",
            self.status(),
            self.status_text()
        )
    }
}

impl Response {
    /// Construct a response with a status, status text and a string body.
    ///
    /// This is hopefully useful for unit tests.
    ///
    /// Example:
    ///
    /// ```
    /// let resp = ureq::Response::new(401, "Authorization Required", "Please log in").unwrap();
    ///
    /// assert_eq!(resp.status(), 401);
    /// ```
    pub fn new(status: u16, status_text: &str, body: &str) -> Result<Response, Error> {
        let r = format!("HTTP/1.1 {} {}\r\n\r\n{}\n", status, status_text, body);
        (r.as_ref() as &str).parse()
    }

    /// The URL we ended up at. This can differ from the request url when
    /// we have followed redirects.
    pub fn get_url(&self) -> &str {
        self.url.as_ref().map(|s| &s[..]).unwrap_or("")
    }

    /// The entire status line like: `HTTP/1.1 200 OK`
    pub fn status_line(&self) -> &str {
        self.status_line.as_str()
    }

    /// The http version: `HTTP/1.1`
    pub fn http_version(&self) -> &str {
        &self.status_line.as_str()[0..self.index.http_version]
    }

    /// The status as a u16: `200`
    pub fn status(&self) -> u16 {
        self.status
    }

    /// The status text: `OK`
    pub fn status_text(&self) -> &str {
        &self.status_line.as_str()[self.index.response_code + 1..].trim()
    }

    /// The header corresponding header value for the give name, if any.
    pub fn header(&self, name: &str) -> Option<&str> {
        self.headers
            .iter()
            .find(|h| h.is_name(name))
            .map(|h| h.value())
    }

    /// A list of the header names in this response.
    /// Lowercased to be uniform.
    pub fn headers_names(&self) -> Vec<String> {
        self.headers
            .iter()
            .map(|h| h.name().to_lowercase())
            .collect()
    }

    /// Tells if the response has the named header.
    pub fn has(&self, name: &str) -> bool {
        self.header(name).is_some()
    }

    /// All headers corresponding values for the give name, or empty vector.
    pub fn all(&self, name: &str) -> Vec<&str> {
        self.headers
            .iter()
            .filter(|h| h.is_name(name))
            .map(|h| h.value())
            .collect()
    }

    /// Whether the response status is: 200 <= status <= 299
    pub fn ok(&self) -> bool {
        self.status >= 200 && self.status <= 299
    }

    pub fn redirect(&self) -> bool {
        self.status >= 300 && self.status <= 399
    }

    /// Whether the response status is: 400 <= status <= 499
    pub fn client_error(&self) -> bool {
        self.status >= 400 && self.status <= 499
    }

    /// Whether the response status is: 500 <= status <= 599
    pub fn server_error(&self) -> bool {
        self.status >= 500 && self.status <= 599
    }

    /// Whether the response status is: 400 <= status <= 599
    pub fn error(&self) -> bool {
        self.client_error() || self.server_error()
    }

<<<<<<< HEAD
=======
    /// Tells if this response is "synthetic".
    ///
    /// The [methods](struct.Request.html#method.call) [firing](struct.Request.html#method.send)
    /// [off](struct.Request.html#method.send_string)
    /// [requests](struct.Request.html#method.send_json)
    /// all return a `Response`; there is no rust style `Result`.
    ///
    /// Rather than exposing a custom error type through results, this library has opted
    /// for representing potential connection/TLS/etc errors as HTTP response codes.
    /// These invented codes are called "synthetic".
    ///
    /// The idea is that from a library user's point of view the distinction
    /// of whether a failure originated in the remote server (500, 502) etc, or some transient
    /// network failure, the code path of handling that would most often be the same.
    ///
    /// The specific mapping of error to code can be seen in the [`Error`](enum.Error.html) doc.
    ///
    /// However if the distinction is important, this method can be used to tell. Also see
    /// [synthetic_error()](struct.Response.html#method.synthetic_error)
    /// to see the actual underlying error.
    ///
    /// ```
    /// // scheme that this library doesn't understand
    /// let resp = ureq::get("borkedscheme://www.google.com").call();
    ///
    /// // it's an error
    /// assert!(resp.error());
    ///
    /// // synthetic error code 400
    /// assert_eq!(resp.status(), 400);
    ///
    /// // tell that it's synthetic.
    /// assert!(resp.synthetic());
    /// ```
    pub fn synthetic(&self) -> bool {
        self.error.is_some()
    }

    /// Get the actual underlying error when the response is
    /// ["synthetic"](struct.Response.html#method.synthetic).
    pub fn synthetic_error(&self) -> &Option<Error> {
        &self.error
    }

    // Internal-only API, to allow unit::connect to return early on errors.
    pub(crate) fn into_error(self) -> Option<Error> {
        self.error
    }

>>>>>>> 22e38393
    /// The content type part of the "Content-Type" header without
    /// the charset.
    ///
    /// Example:
    ///
    /// ```
    /// # #[cfg(feature = "tls")] {
    /// let resp = ureq::get("https://www.google.com/").call().unwrap();
    /// assert_eq!("text/html; charset=ISO-8859-1", resp.header("content-type").unwrap());
    /// assert_eq!("text/html", resp.content_type());
    /// # }
    /// ```
    pub fn content_type(&self) -> &str {
        self.header("content-type")
            .map(|header| {
                header
                    .find(';')
                    .map(|index| &header[0..index])
                    .unwrap_or(header)
            })
            .unwrap_or(DEFAULT_CONTENT_TYPE)
    }

    /// The character set part of the "Content-Type".
    ///
    /// Example:
    ///
    /// ```
    /// # #[cfg(feature = "tls")] {
    /// let resp = ureq::get("https://www.google.com/").call().unwrap();
    /// assert_eq!("text/html; charset=ISO-8859-1", resp.header("content-type").unwrap());
    /// assert_eq!("ISO-8859-1", resp.charset());
    /// # }
    /// ```
    pub fn charset(&self) -> &str {
        charset_from_content_type(self.header("content-type"))
    }

    /// Turn this response into a `impl Read` of the body.
    ///
    /// 1. If `Transfer-Encoding: chunked`, the returned reader will unchunk it
    ///    and any `Content-Length` header is ignored.
    /// 2. If `Content-Length` is set, the returned reader is limited to this byte
    ///    length regardless of how many bytes the server sends.
    /// 3. If no length header, the reader is until server stream end.
    ///
    /// Example:
    ///
    /// ```
    /// # #[cfg(feature = "tls")] {
    /// use std::io::Read;
    ///
    /// let resp =
    ///     ureq::get("https://ureq.s3.eu-central-1.amazonaws.com/hello_world.json")
    ///         .call().unwrap();
    ///
    /// assert!(resp.has("Content-Length"));
    /// let len = resp.header("Content-Length")
    ///     .and_then(|s| s.parse::<usize>().ok()).unwrap();
    ///
    /// let mut reader = resp.into_reader();
    /// let mut bytes = vec![];
    /// reader.read_to_end(&mut bytes);
    ///
    /// assert_eq!(bytes.len(), len);
    /// # }
    /// ```
    pub fn into_reader(self) -> impl Read + Send {
        //
        let is_http10 = self.http_version().eq_ignore_ascii_case("HTTP/1.0");
        let is_close = self
            .header("connection")
            .map(|c| c.eq_ignore_ascii_case("close"))
            .unwrap_or(false);

        let is_head = (&self.unit).as_ref().map(|u| u.is_head()).unwrap_or(false);
        let has_no_body = is_head
            || match self.status {
                204 | 304 => true,
                _ => false,
            };

        let is_chunked = self
            .header("transfer-encoding")
            .map(|enc| !enc.is_empty()) // whatever it says, do chunked
            .unwrap_or(false);

        let use_chunked = !is_http10 && !has_no_body && is_chunked;

        let limit_bytes = if is_http10 || is_close {
            None
        } else if has_no_body {
            // head requests never have a body
            Some(0)
        } else {
            self.header("content-length")
                .and_then(|l| l.parse::<usize>().ok())
        };

        let stream = self.stream.expect("No reader in response?!");
        let unit = self.unit;
        if let Some(unit) = &unit {
            let result = stream.set_read_timeout(unit.req.timeout_read);
            if let Err(e) = result {
                return Box::new(ErrorReader(e)) as Box<dyn Read + Send>;
            }
        }
        let deadline = unit.as_ref().and_then(|u| u.deadline);
        let stream = DeadlineStream::new(stream, deadline);

        match (use_chunked, limit_bytes) {
            (true, _) => Box::new(PoolReturnRead::new(unit, ChunkDecoder::new(stream))),
            (false, Some(len)) => {
                Box::new(PoolReturnRead::new(unit, LimitedRead::new(stream, len)))
            }
            (false, None) => Box::new(stream),
        }
    }

    /// Turn this response into a String of the response body. By default uses `utf-8`,
    /// but can work with charset, see below.
    ///
    /// This is potentially memory inefficient for large bodies since the
    /// implementation first reads the reader to end into a `Vec<u8>` and then
    /// attempts to decode it using the charset.
    ///
    /// Example:
    ///
    /// ```
    /// # #[cfg(feature = "tls")] {
    /// let resp =
    ///     ureq::get("https://ureq.s3.eu-central-1.amazonaws.com/hello_world.json")
    ///         .call().unwrap();
    ///
    /// let text = resp.into_string().unwrap();
    ///
    /// assert!(text.contains("hello"));
    /// # }
    /// ```
    ///
    /// ## Charset support
    ///
    /// Requires feature `ureq = { version = "*", features = ["charset"] }`
    ///
    /// Attempts to respect the character encoding of the `Content-Type` header and
    /// falls back to `utf-8`.
    ///
    /// I.e. `Content-Length: text/plain; charset=iso-8859-1` would be decoded in latin-1.
    ///
    pub fn into_string(self) -> io::Result<String> {
        #[cfg(feature = "charset")]
        {
            let encoding = encoding_from_whatwg_label(self.charset())
                .or_else(|| encoding_from_whatwg_label(DEFAULT_CHARACTER_SET))
                .unwrap();
            let mut buf: Vec<u8> = vec![];
            self.into_reader().read_to_end(&mut buf)?;
            Ok(encoding.decode(&buf, DecoderTrap::Replace).unwrap())
        }
        #[cfg(not(feature = "charset"))]
        {
            let mut buf: Vec<u8> = vec![];
            self.into_reader().read_to_end(&mut buf)?;
            Ok(String::from_utf8_lossy(&buf).to_string())
        }
    }

    /// Turn this response into a (serde) JSON value of the response body.
    ///
    /// Requires feature `ureq = { version = "*", features = ["json"] }`
    ///
    /// Example:
    ///
    /// ```
    /// let resp =
    ///     ureq::get("http://ureq.s3.eu-central-1.amazonaws.com/hello_world.json")
    ///         .call().unwrap();
    ///
    /// let json = resp.into_json().unwrap();
    ///
    /// assert_eq!(json["hello"], "world");
    /// ```
    #[cfg(feature = "json")]
    pub fn into_json(self) -> io::Result<serde_json::Value> {
        use crate::stream::io_err_timeout;
        use std::error::Error;

        let reader = self.into_reader();
        serde_json::from_reader(reader).map_err(|e| {
            // This is to unify TimedOut io::Error in the API.
            // We make a clone of the original error since serde_json::Error doesn't
            // let us get the wrapped error instance back.
            if let Some(ioe) = e.source().and_then(|s| s.downcast_ref::<io::Error>()) {
                if ioe.kind() == ErrorKind::TimedOut {
                    return io_err_timeout(ioe.to_string());
                }
            }

            io::Error::new(
                ErrorKind::InvalidData,
                format!("Failed to read JSON: {}", e),
            )
        })
    }

    /// Turn the body of this response into a type implementing the (serde) Deserialize trait.
    ///
    /// Requires feature `ureq = { version = "*", features = ["json"] }`
    ///
    /// Example:
    ///
    /// ```
    /// # use serde::Deserialize;
    ///
    /// #[derive(Deserialize)]
    /// struct Hello {
    ///     hello: String,
    /// }
    ///
    /// let resp =
    ///     ureq::get("http://ureq.s3.eu-central-1.amazonaws.com/hello_world.json")
    ///         .call().unwrap();
    ///
    /// let json = resp.into_json_deserialize::<Hello>().unwrap();
    ///
    /// assert_eq!(json.hello, "world");
    /// ```
    #[cfg(feature = "json")]
    pub fn into_json_deserialize<T: DeserializeOwned>(self) -> io::Result<T> {
        let reader = self.into_reader();
        serde_json::from_reader(reader).map_err(|e| {
            io::Error::new(
                ErrorKind::InvalidData,
                format!("Failed to read JSON: {}", e),
            )
        })
    }

    /// Create a response from a Read trait impl.
    ///
    /// This is hopefully useful for unit tests.
    ///
    /// Example:
    ///
    /// use std::io::Cursor;
    ///
    /// let text = "HTTP/1.1 401 Authorization Required\r\n\r\nPlease log in\n";
    /// let read = Cursor::new(text.to_string().into_bytes());
    /// let resp = ureq::Response::do_from_read(read);
    ///
    /// assert_eq!(resp.status(), 401);
    pub(crate) fn do_from_read(mut reader: impl Read) -> Result<Response, Error> {
        //
        // HTTP/1.1 200 OK\r\n
        let status_line = read_next_line(&mut reader)?;

        let (index, status) = parse_status_line(status_line.as_str())?;

        let mut headers: Vec<Header> = Vec::new();
        loop {
            let line = read_next_line(&mut reader)?;
            if line.is_empty() {
                break;
            }
            if let Ok(header) = line.as_str().parse::<Header>() {
                headers.push(header);
            }
        }

        Ok(Response {
            url: None,
            status_line,
            index,
            status,
            headers,
            unit: None,
            stream: None,
        })
    }

    #[cfg(test)]
    pub fn to_write_vec(&self) -> Vec<u8> {
        self.stream.as_ref().unwrap().to_write_vec()
    }
}

/// parse a line like: HTTP/1.1 200 OK\r\n
fn parse_status_line(line: &str) -> Result<(ResponseStatusIndex, u16), Error> {
    //

    let mut split = line.splitn(3, ' ');

    let http_version = split.next().ok_or_else(|| Error::BadStatus)?;
    if http_version.len() < 5 {
        return Err(Error::BadStatus);
    }
    let index1 = http_version.len();

    let status = split.next().ok_or_else(|| Error::BadStatus)?;
    if status.len() < 2 {
        return Err(Error::BadStatus);
    }
    let index2 = index1 + status.len();

    let status = status.parse::<u16>().map_err(|_| Error::BadStatus)?;

    Ok((
        ResponseStatusIndex {
            http_version: index1,
            response_code: index2,
        },
        status,
    ))
}

impl FromStr for Response {
    type Err = Error;
    /// Parse a response from a string.
    ///
    /// Example:
    /// ```
    /// let s = "HTTP/1.1 200 OK\r\n\
    ///     X-Forwarded-For: 1.2.3.4\r\n\
    ///     Content-Type: text/plain\r\n\
    ///     \r\n\
    ///     Hello World!!!";
    /// let resp = s.parse::<ureq::Response>().unwrap();
    /// assert!(resp.has("X-Forwarded-For"));
    /// let body = resp.into_string().unwrap();
    /// assert_eq!(body, "Hello World!!!");
    /// ```
    fn from_str(s: &str) -> Result<Self, Self::Err> {
        let bytes = s.as_bytes().to_owned();
        let mut cursor = Cursor::new(bytes);
        let mut resp = Self::do_from_read(&mut cursor)?;
        set_stream(&mut resp, "".into(), None, Stream::Cursor(cursor));
        Ok(resp)
    }
}

/// "Give away" Unit and Stream to the response.
///
/// *Internal API*
pub(crate) fn set_stream(resp: &mut Response, url: String, unit: Option<Unit>, stream: Stream) {
    resp.url = Some(url);
    resp.unit = unit;
    resp.stream = Some(stream);
}

fn read_next_line<R: Read>(reader: &mut R) -> io::Result<String> {
    let mut buf = Vec::new();
    let mut prev_byte_was_cr = false;
    let mut one = [0_u8];

    loop {
        let amt = reader.read(&mut one[..])?;

        if amt == 0 {
            return Err(io::Error::new(
                ErrorKind::ConnectionAborted,
                "Unexpected EOF",
            ));
        }

        let byte = one[0];

        if byte == b'\n' && prev_byte_was_cr {
            buf.pop(); // removing the '\r'
            return String::from_utf8(buf)
                .map_err(|_| io::Error::new(ErrorKind::InvalidInput, "Header is not in ASCII"));
        }

        prev_byte_was_cr = byte == b'\r';

        buf.push(byte);
    }
}

/// Limits a `Read` to a content size (as set by a "Content-Length" header).
struct LimitedRead<R> {
    reader: R,
    limit: usize,
    position: usize,
}

impl<R: Read> LimitedRead<R> {
    fn new(reader: R, limit: usize) -> Self {
        LimitedRead {
            reader,
            limit,
            position: 0,
        }
    }
}

impl<R: Read> Read for LimitedRead<R> {
    fn read(&mut self, buf: &mut [u8]) -> io::Result<usize> {
        let left = self.limit - self.position;
        if left == 0 {
            return Ok(0);
        }
        let from = if left < buf.len() {
            &mut buf[0..left]
        } else {
            buf
        };
        match self.reader.read(from) {
            // https://tools.ietf.org/html/rfc7230#page-33
            // If the sender closes the connection or
            // the recipient times out before the indicated number of octets are
            // received, the recipient MUST consider the message to be
            // incomplete and close the connection.
            Ok(0) => Err(io::Error::new(
                ErrorKind::InvalidData,
                "response body closed before all bytes were read",
            )),
            Ok(amount) => {
                self.position += amount;
                Ok(amount)
            }
            Err(e) => Err(e),
        }
    }
}

#[test]
fn short_read() {
    use std::io::Cursor;
    let mut lr = LimitedRead::new(Cursor::new(vec![b'a'; 3]), 10);
    let mut buf = vec![0; 1000];
    let result = lr.read_to_end(&mut buf);
    assert!(result.is_err());
}

impl<R: Read> From<LimitedRead<R>> for Stream
where
    Stream: From<R>,
{
    fn from(limited_read: LimitedRead<R>) -> Stream {
        limited_read.reader.into()
    }
}

/// Extract the charset from a "Content-Type" header.
///
/// "Content-Type: text/plain; charset=iso8859-1" -> "iso8859-1"
///
/// *Internal API*
pub(crate) fn charset_from_content_type(header: Option<&str>) -> &str {
    header
        .and_then(|header| {
            header.find(';').and_then(|semi| {
                (&header[semi + 1..])
                    .find('=')
                    .map(|equal| (&header[semi + equal + 2..]).trim())
            })
        })
        .unwrap_or(DEFAULT_CHARACTER_SET)
}

#[cfg(test)]
mod tests {
    use super::*;

    #[test]
    fn content_type_without_charset() {
        let s = "HTTP/1.1 200 OK\r\n\
                 Content-Type: application/json\r\n\
                 \r\n\
                 OK";
        let resp = s.parse::<Response>().unwrap();
        assert_eq!("application/json", resp.content_type());
    }

    #[test]
    fn content_type_with_charset() {
        let s = "HTTP/1.1 200 OK\r\n\
                 Content-Type: application/json; charset=iso-8859-4\r\n\
                 \r\n\
                 OK";
        let resp = s.parse::<Response>().unwrap();
        assert_eq!("application/json", resp.content_type());
    }

    #[test]
    fn content_type_default() {
        let s = "HTTP/1.1 200 OK\r\n\r\nOK";
        let resp = s.parse::<Response>().unwrap();
        assert_eq!("text/plain", resp.content_type());
    }

    #[test]
    fn charset() {
        let s = "HTTP/1.1 200 OK\r\n\
                 Content-Type: application/json; charset=iso-8859-4\r\n\
                 \r\n\
                 OK";
        let resp = s.parse::<Response>().unwrap();
        assert_eq!("iso-8859-4", resp.charset());
    }

    #[test]
    fn charset_default() {
        let s = "HTTP/1.1 200 OK\r\n\
                 Content-Type: application/json\r\n\
                 \r\n\
                 OK";
        let resp = s.parse::<Response>().unwrap();
        assert_eq!("utf-8", resp.charset());
    }

    #[test]
    fn chunked_transfer() {
        let s = "HTTP/1.1 200 OK\r\n\
                 Transfer-Encoding: Chunked\r\n\
                 \r\n\
                 3\r\n\
                 hel\r\n\
                 b\r\n\
                 lo world!!!\r\n\
                 0\r\n\
                 \r\n";
        let resp = s.parse::<Response>().unwrap();
        assert_eq!("hello world!!!", resp.into_string().unwrap());
    }

    #[test]
    #[cfg(feature = "json")]
    fn parse_simple_json() {
        let s = "HTTP/1.1 200 OK\r\n\
             \r\n\
             {\"hello\":\"world\"}";
        let resp = s.parse::<Response>().unwrap();
        let v = resp.into_json().unwrap();
        let compare = "{\"hello\":\"world\"}"
            .parse::<serde_json::Value>()
            .unwrap();
        assert_eq!(v, compare);
    }

    #[test]
    #[cfg(feature = "json")]
    fn parse_deserialize_json() {
        use serde::Deserialize;

        #[derive(Deserialize)]
        struct Hello {
            hello: String,
        }

        let s = "HTTP/1.1 200 OK\r\n\
             \r\n\
             {\"hello\":\"world\"}";
        let resp = s.parse::<Response>().unwrap();
        let v = resp.into_json_deserialize::<Hello>().unwrap();
        assert_eq!(v.hello, "world");
    }

    #[test]
    fn parse_borked_header() {
        let s = "HTTP/1.1 BORKED\r\n".to_string();
        let err = s.parse::<Response>().unwrap_err();
        assert!(matches!(err, Error::BadStatus));
    }
}

// ErrorReader returns an error for every read.
// The error is as close to a clone of the underlying
// io::Error as we can get.
struct ErrorReader(io::Error);

impl Read for ErrorReader {
    fn read(&mut self, _buf: &mut [u8]) -> io::Result<usize> {
        Err(io::Error::new(self.0.kind(), self.0.to_string()))
    }
}<|MERGE_RESOLUTION|>--- conflicted
+++ resolved
@@ -164,58 +164,6 @@
         self.client_error() || self.server_error()
     }
 
-<<<<<<< HEAD
-=======
-    /// Tells if this response is "synthetic".
-    ///
-    /// The [methods](struct.Request.html#method.call) [firing](struct.Request.html#method.send)
-    /// [off](struct.Request.html#method.send_string)
-    /// [requests](struct.Request.html#method.send_json)
-    /// all return a `Response`; there is no rust style `Result`.
-    ///
-    /// Rather than exposing a custom error type through results, this library has opted
-    /// for representing potential connection/TLS/etc errors as HTTP response codes.
-    /// These invented codes are called "synthetic".
-    ///
-    /// The idea is that from a library user's point of view the distinction
-    /// of whether a failure originated in the remote server (500, 502) etc, or some transient
-    /// network failure, the code path of handling that would most often be the same.
-    ///
-    /// The specific mapping of error to code can be seen in the [`Error`](enum.Error.html) doc.
-    ///
-    /// However if the distinction is important, this method can be used to tell. Also see
-    /// [synthetic_error()](struct.Response.html#method.synthetic_error)
-    /// to see the actual underlying error.
-    ///
-    /// ```
-    /// // scheme that this library doesn't understand
-    /// let resp = ureq::get("borkedscheme://www.google.com").call();
-    ///
-    /// // it's an error
-    /// assert!(resp.error());
-    ///
-    /// // synthetic error code 400
-    /// assert_eq!(resp.status(), 400);
-    ///
-    /// // tell that it's synthetic.
-    /// assert!(resp.synthetic());
-    /// ```
-    pub fn synthetic(&self) -> bool {
-        self.error.is_some()
-    }
-
-    /// Get the actual underlying error when the response is
-    /// ["synthetic"](struct.Response.html#method.synthetic).
-    pub fn synthetic_error(&self) -> &Option<Error> {
-        &self.error
-    }
-
-    // Internal-only API, to allow unit::connect to return early on errors.
-    pub(crate) fn into_error(self) -> Option<Error> {
-        self.error
-    }
-
->>>>>>> 22e38393
     /// The content type part of the "Content-Type" header without
     /// the charset.
     ///
@@ -318,7 +266,7 @@
         let stream = self.stream.expect("No reader in response?!");
         let unit = self.unit;
         if let Some(unit) = &unit {
-            let result = stream.set_read_timeout(unit.req.timeout_read);
+            let result = stream.set_read_timeout(unit.req.agent.config.timeout_read);
             if let Err(e) = result {
                 return Box::new(ErrorReader(e)) as Box<dyn Read + Send>;
             }
