--- conflicted
+++ resolved
@@ -1,14 +1,8 @@
 [package]
 name = "ureq"
-<<<<<<< HEAD
-version = "1.5.1"
+version = "1.5.2"
 authors = ["Martin Algesten <martin@algesten.se>", "Jacob Hoffman-Andrews <ureq@hoffman-andrews.com>"]
 description = "Simple, safe HTTP client"
-=======
-version = "1.5.2"
-authors = ["Martin Algesten <martin@algesten.se>"]
-description = "Minimal HTTP request library"
->>>>>>> c2d4e527
 license = "MIT/Apache-2.0"
 repository = "https://github.com/algesten/ureq"
 readme = "README.md"
